streamlit
pandas
plotly
azure-storage-blob
python-dotenv
<<<<<<< HEAD
pytz
=======
 pytz
>>>>>>> a3ff93c9
<|MERGE_RESOLUTION|>--- conflicted
+++ resolved
@@ -2,9 +2,4 @@
 pandas
 plotly
 azure-storage-blob
-python-dotenv
-<<<<<<< HEAD
-pytz
-=======
- pytz
->>>>>>> a3ff93c9
+python-dotenv